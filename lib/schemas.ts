--- conflicted
+++ resolved
@@ -18,11 +18,7 @@
 
 export const chatResponseSchema = z.object({
   answer: z.string(),
-<<<<<<< HEAD
-  timestamps: z.array(z.string()).optional()
-=======
   timestamps: z.array(z.string().regex(timestampPattern)).max(5).optional()
->>>>>>> a3930a8a
 });
 
 export const summaryTakeawaySchema = z.object({
